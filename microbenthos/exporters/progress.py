import logging

import tqdm
from fipy import PhysicalField

from .exporter import BaseExporter


class ProgressExporter(BaseExporter):
    """
    An exporter that displays a progress bar of a running simulation.
    """
    _exports_ = 'progress'
    __version__ = '5.0'
    is_eager = True

    def __init__(self, desc = 'evolution', position = None, **kwargs):
        self.logger = kwargs.get('logger') or logging.getLogger(__name__)
        self.logger.debug('Init in {}'.format(self.__class__.__name__))
        kwargs['logger'] = self.logger
        super(ProgressExporter, self).__init__(**kwargs)

        self._pbar = None
        self._desc = desc
        self._total_time = None
        self._position = position

    def prepare(self, state):
        """
        Set up the progress bar
        """
        sim = self.sim
        self.logger.debug('Preparing progressbar for simulation: {}'.format(sim.simtime_total))
        self._clock_unit = sim.simtime_total.unit
        self._prev_t = sim.model.clock.inUnitsOf(self._clock_unit)
        total_time = round(float(sim.simtime_total.value), 1)
        self._pbar = tqdm.tqdm(
<<<<<<< HEAD
            total=round(sim.simtime_total.value, 2),
=======
            total=total_time,
>>>>>>> ad1bef7b
            desc=self._desc,
            # unit=self._clock_unit.name(),
            dynamic_ncols=True,
            position=self._position,
            initial=round(float(self._prev_t.value), 2),
            leave=True,
            )

    def srepr(self, v, prec = 2):
        unit = v.unit.name()
        return '{:.{}g} {}'.format(float(v.value), prec, unit)

    def process(self, num, state):
        """
        Write the progress information to the progress bar

        This includes info about residual, duration (dt), and number of sweeps in the timestep
        and the global progress through the model clock.
        """

        time, tdict = state['time']['data']
        # curr = PhysicalField(time, tdict['unit']).inUnitsOf(simtime_total.unit)
        curr = PhysicalField(time, tdict['unit']).inUnitsOf(self._clock_unit)
        dt = curr - self._prev_t
        dt_unitless = round(float((curr - self._prev_t).value), 4)
        # print(curr, self._prev_t, dt, dt_unitless)

        # clock_info = '{0:.2f}/{1:.2f} {2}'.format(
        #     float(curr.value),
        #     float(simtime_total.value),
        #     simtime_total.unit.name(),
        # )

        residual = state['metrics']['residual']['data'][0]
        sweeps = state['metrics']['num_sweeps']['data'][0]

        self._pbar.set_postfix(
            # clock=clock_info,
<<<<<<< HEAD
            dt=self.srepr(dt.inUnitsOf('s')),
            res='{:.2g} / {:.2g}'.format(residual, self.sim.residual_target),
            sweeps='{:02d}/{:3.2f}'.format(
                sweeps,
                # self.sim.recent_sweeps,
                self.sim.max_sweeps
                )
=======
            dt=self.srepr(dt.inUnitsOf('s'), prec=4),
            res='{:.2g} / {:.2g}'.format(residual, self.sim.max_residual),
            sweeps='{:02d}/{}'.format(sweeps, self.sim.max_sweeps,)
>>>>>>> ad1bef7b
            )
        self._pbar.update(dt_unitless)
        self._prev_t = curr

    def finish(self):
        self._pbar.close()<|MERGE_RESOLUTION|>--- conflicted
+++ resolved
@@ -35,11 +35,7 @@
         self._prev_t = sim.model.clock.inUnitsOf(self._clock_unit)
         total_time = round(float(sim.simtime_total.value), 1)
         self._pbar = tqdm.tqdm(
-<<<<<<< HEAD
-            total=round(sim.simtime_total.value, 2),
-=======
             total=total_time,
->>>>>>> ad1bef7b
             desc=self._desc,
             # unit=self._clock_unit.name(),
             dynamic_ncols=True,
@@ -78,19 +74,9 @@
 
         self._pbar.set_postfix(
             # clock=clock_info,
-<<<<<<< HEAD
-            dt=self.srepr(dt.inUnitsOf('s')),
-            res='{:.2g} / {:.2g}'.format(residual, self.sim.residual_target),
-            sweeps='{:02d}/{:3.2f}'.format(
-                sweeps,
-                # self.sim.recent_sweeps,
-                self.sim.max_sweeps
-                )
-=======
             dt=self.srepr(dt.inUnitsOf('s'), prec=4),
             res='{:.2g} / {:.2g}'.format(residual, self.sim.max_residual),
             sweeps='{:02d}/{}'.format(sweeps, self.sim.max_sweeps,)
->>>>>>> ad1bef7b
             )
         self._pbar.update(dt_unitless)
         self._prev_t = curr
